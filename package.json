--- conflicted
+++ resolved
@@ -1,10 +1,6 @@
 {
   "name": "code-complexity",
-<<<<<<< HEAD
-  "displayName": "code-complexity",
-=======
   "displayName": "Code Complexity",
->>>>>>> 52187045
   "description": "A comprehensive Visual Studio Code extension that calculates and displays Cognitive Complexity metrics based on SonarSource's Cognitive Complexity specification.",
   "version": "0.0.1",
   "engines": {
@@ -79,12 +75,8 @@
     "watch": "tsc -watch -p ./",
     "pretest": "npm run compile && npm run lint",
     "lint": "eslint src",
-<<<<<<< HEAD
     "test": "vscode-test",
     "deploy": "vsce publish"
-=======
-    "test": "vscode-test"
->>>>>>> 52187045
   },
   "devDependencies": {
     "@types/mocha": "^10.0.10",
@@ -94,10 +86,7 @@
     "@typescript-eslint/parser": "^8.39.0",
     "@vscode/test-cli": "^0.0.11",
     "@vscode/test-electron": "^2.5.2",
-<<<<<<< HEAD
     "@vscode/vsce": "^3.6.0",
-=======
->>>>>>> 52187045
     "eslint": "^9.35.0",
     "typescript": "^5.9.2"
   },
